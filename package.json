--- conflicted
+++ resolved
@@ -263,15 +263,14 @@
 					"group": "5_cutcopypaste@2"
 				},
 				{
-<<<<<<< HEAD
 					"command": "azureStorage.deployStaticWebsite",
 					"when": "view == azureStorage && viewItem == azureStorageAccount",
 					"group": "7_deploy"
-=======
+				},
+				{
 					"command": "azureStorage.configureStaticWebsite",
 					"when": "view == azureStorage && viewItem == azureStorageAccount",
 					"group": "6_staticwebsites@2"
->>>>>>> 9a52813e
 				},
 				{
 					"command": "azureStorage.refresh",
@@ -639,13 +638,8 @@
 		"glob": "^7.1.2",
 		"ms-rest": "^2.2.2",
 		"ms-rest-azure": "^2.3.1",
-<<<<<<< HEAD
-		"vscode-azureextensionui": "~0.13.0",
-		"vscode-extension-telemetry": "^0.0.15",
-=======
 		"vscode-extension-telemetry": "^0.0.15",
 		"vscode-azureextensionui": "~0.14.0",
->>>>>>> 9a52813e
 		"winreg": "^1.2.3"
 	}
 }