--- conflicted
+++ resolved
@@ -8,14 +8,8 @@
 import * as path from 'path';
 
 import { IAzureTreeItem, IAzureNode, UserCancelledError } from 'vscode-azureextensionui';
-<<<<<<< HEAD
 import { Uri, window, SaveDialogOptions } from 'vscode';
-import { DialogBoxResponses } from '../../constants';
-import { BlobFileHandler } from './blobFileHandler';
-=======
-import { Uri, window } from 'vscode';
-import { DialogOptions } from '../../azureServiceExplorer/messageItems/dialogOptions';
->>>>>>> 77347de7
+import { DialogOptions } from '../../constants';
 
 export class BlobNode implements IAzureTreeItem {
   constructor(
